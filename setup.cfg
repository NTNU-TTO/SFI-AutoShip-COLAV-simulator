--- conflicted
+++ resolved
@@ -34,11 +34,7 @@
     geopy
     #seacharts
     #colav_evaluation_tool
-<<<<<<< HEAD
-python_requires = >=3.10
-=======
 python_requires = >=3.8
->>>>>>> b722864d
 test_suite = tests
 
 [options.package_data]
