# colav-simulator
This repository implements a framework for simulating and evaluating autonomous ship collision avoidance (COLAV) control strategies.

The main functionality is contained in the `Simulator` class of `simulator.py`, which loads and runs scenarios. One can visualize the results underway, save the results, and use the `colav_evaluation_tool` afterwards to evaluate the performance of the own-ship (potentially) running a COLAV algorithm. The `seacharts` package is used to provide usage of Electronic Navigational Charts for visualization and anti-grounding purposes.

[![platform](https://img.shields.io/badge/platform-linux-lightgrey)]()
[![python version](https://img.shields.io/badge/python-3.10-blue)]()

![Simulation example](./scenarios/example_img/aalesund_random.pdf)
<img src="./scenarios/example_img/aalesund_random.pdf">


## Dependencies
Are all outlined in setup.cfg, and listed below:

- numpy
- matplotlib
- matplotlib_scalebar
- cartopy
- scipy
- pandas
- shapely
- pyyaml
- cerberus
- dacite
- seacharts: https://github.com/trymte/seacharts
- colav_evaluation_tool: https://github.com/trymte/colav_evaluation_tool
- yaspin

`seacharts`and the `colav_evaluation_tool` are included as submodules in the simulator. Install these first as editable packages using `pip install -e .` in their respective root folders.

To use `seacharts`, you must copy the `.gdb` files under `colav_simulator/data/map/` or files you have downloaded yourself (see <https://github.com/trymte/seacharts>), into the `data/external` folder in the seacharts package directory. Otherwise, the module will not find any ENC data to use.

## Git Workflow

All contributors are obligated to follow methods as outlined in <https://www.atlassian.com/git/tutorials/comparing-workflows/feature-branch-workflow> for ensuring a pain-free workflow with the repository.

If you're unfamiliar with git, check out <https://try.github.io/> to get familiar, and use <https://learngitbranching.js.org/> for trying out topics on your own.

### Main branch
The `main` branch shall always be working. This means that:

- All of its features/modules shall be properly documented through quality code + descriptive text where appropriate. Use `type annotation` for increased readability.
- The `Simulator` is successfully able to run through any number of scenarios, either generated or loaded from file. Furthermore, it should be problem free to save and load scenarios to/from (valid) scenario files.
- The `Visualizer`is successfully able to visualize each of these scenarios live, if toggled on.
- Subsystems added to the `Ship` class properly adheres to their interfaces (prefixed with `I` in front of the class name, e.g. interface `IModel` for the ship model interface).

### Project and master thesis work
For students who use this repository for their project/master work, we want you to be free to experiment with the code. In order to enable this, such work shall be performed in branches prepended with `project/<year>/`. For example, if Per in 2023 is working on his master thesis creating a deep reinforcement learning-based trajectory tracking controller, he should do so by branching out from `main` into his own branch called e.g. `project/2023/drl-controller`. This makes browsing the branches later easier.

### Features and dedicated improvements

A lot of the work being done on code repositories is adding needed features, or improving the platform in general.

The branches used to develop these features shall be prepended with `feature/`, e.g.
`feature/improved_ship_configuration`.

It is also a good idea to keep the features small, so that they are easy to test, and can quickly be merged into `main`.

### Workflow

When you're developing a feature (or beginning your thesis work) based on the simulator, the workflow begins by checking out the main branch, and creating a new branch from there.

#### Retrieving main branch

```bash
cd colav_simulator
git checkout main
git pull
# If you need to rebase because you have uncommited (non-important) changes in your working directory, you can run:
git reset --hard origin/main
```

#### Creating new branch

A new branch for new features is created like this:

```bash
git checkout -b feature/name_of_feature
```

#### Performing work and updating branch

Now that you have a separate branch, you can code, commit, run experiments and cooperate in that branch.

```bash
# Do some work
git add <files>
git commit
git push -u origin feature/name_of_feature # -u flag with origin only needed first time to set upstream.
```

#### Performing tests before merging into main

After doing some development and thorough testing, it might be time to merge the feature into the `main` branch.
Before doing that, make sure that all the steps listed under the heading [_Main branch_](#Main-branch).

To make sure new issues don't arise when merging into `main` later (because of other changes to `main`) we merge `main` into `feature/name_of_feature` first:

```bash
git checkout main   # make sure we have the latest
git pull            # version of main locally
git checkout feature/name_of_feature
git pull # in case you or someone else made changes remotely
git merge main # This attempts to merge `main` into `feature/name_of_feature`
# At this point conflicts might arise which you have to solve.
```

Now you can perform the tests.

After the tests have been completed, you can initiate a pull request on github, where eventually the changes will be merged to `main`.

#### Pull request

Go to the `colav_simulator` repo on <github.com> and navigate to your branch (`feature/name_of_feature`).
In the status bar above the commit message there is a link for _Pull request_.
Click that and describe your feature.
Assign people to it to review the changes, and create the pull request.

The pull request should now be reviewed by someone, and if it's ok, it will be merged into `main`.
Congratulations! It is now safe to delete the feature branch, and is strongly encouraged in order to keep the repository tidy.


## Main modules in the repository

Each main module have their own test files, to enable easier debug/fixing and also for making yourself familiar with the code. When developing new modules, you are encouraged to simultaneously develop test files for these, such that yourself and others more conveniently can fix/debug and test the modules separately.

### Simulator

The simulator runs through a set of scenarios specified from the config, visualizes these and saves the results. The scenarios can be generated randomly through a `new_scenario.yaml` config file in the ScenarioGenerator, or loaded from file using an existing scenario definition.

The simulator is configured using the `simulator.yaml` config file.

### Scenario Generator

The scenario generator (found inside `scenario_management.py`) is used by the simulator to create new scenarios for COLAV testing with 1+ ships. The main method is the `generate()` function, which generates a scenario from a scenario config file, which is converted into a `ScenarioConfig` object. An Electronic Navigational Chart object (from Seacharts) is used to define the environment. The scenarios can be specified/created as follows:

1) Fully random, with random poses, waypoints and speed plans for the vessels
2) Fully specified from AIS data loaded from `.csv` files. The own-ship is here specified as one of the AIS vessels (default being the first AIS vessel), or with randomly generated pose, waypoints and speed plan. The target ships from AIS follow their historical trajectories, interpolated to the match the sample interval considered in the simulator.
3) As a mix of randomly generated vessels and AIS vessels.

Scenarios are configured through a scenario `.yaml` file as the example `head_on.yaml` file under `scenarios` in the root folder.

Look at the `ScenarioConfig` dataclass, example scenario files for information on how to specify the settings for a scenario.

Look at the `schemas` folder under the package source code for further clues on how to write a new scenario config file.

Seacharts is used to provide access to Electronic Navigational Charts, and an `ENC` object is used inside the `ScenarioGenerator` class for this. One must here make sure that the seacharts package is properly setup with `.gdb` data in the `data/external` folder of the package, with correctly matching `UTM` zone for the chart data. An example `seacharts.yaml`config file for the module is found under `config/`. One can specify map data, map origin, map size etc. for the ENC object from the scenario `.yaml`config file.

Troubles with "freezing" when you generate a scenario? Check if you have specified `new_load_of_map_data=True`in the scenario configuration file. If this is false, and the map data is not loaded/wrong data is used, the `distance_to_land` function could spend a long time.

### Visualizer

Class responsible for visualizing scenarios run through by the Simulator, and visualizing/saving the results from these. A basic live plotting feature when simulating scenarios is available.

The class can, as most other main modules, be configured from the example config files under `config/`.

#### Ship
The Ship class simulates the behaviour of an individual ship and adheres to the `IShip` interface, which necessitates that the ship class provides a `forward(dt) -> np.ndarray` function that allows simple simulation of the vessel.

It can be configured to use different combinations of collision avoidance algorithms, guidance systems, controllers, estimators, sensors, and models. The key element here is that each subsystem provides a standard inferface, which any external module using the subsystem must adhere to.  See the source code and test files for more in depth info on the functionality.

<<<<<<< HEAD
The `colav_interface.py` provides an interface for arbitrary `COLAV` planning algorithms and hierarchys within. See the file for examples/inspiration on how to wrap your own COLAV-planner to make it adhere to the interface.
=======
See the source code for more in depth info on the `Ship` functionality.

## Mac OS Apple Slicon Installation

Install Conda Miniforge from https://github.com/conda-forge/miniforge

Create a conda virtual environment. Python version 3.10 is recommended since the version 3.11 results in error.
```bash
conda create --name ENV_NAME python=3.10
conda activate ENV_NAME
```

Go to your projects directory and clone the simulator repository with
`git clone https://github.com/NTNU-Autoship-Internal/colav_simulator.git`

Install dependencies to the virtual environment with
`conda install -n ENV_NAME -c conda-forge fiona cartopy matplotlib`

Clone the Seacharts and Colav-Evaluation-Tool packages inside colav_simulator directory 
`git clone https://github.com/trymte/seacharts.git`

Go to Seacharts directory and run
`pip install -e . `

Inside colav_simulator directory run to clone colav evaluation tool
`git clone https://github.com/trymte/colav_evaluation_tool.git`

Install dependencies with
```bash
cd colav_evaluation_tool 
pip install -e .
```

Inside dependencies for the simulator. Go to colav_simulator directory run 
`pip install -e .`

Install the latest gdal version with
`conda install -n ENV_NAME gdal`

Create external directory inside the Seacharts package
```bash
cd seacharts/data
mkdir external
```
And download the .gdb files into this folder.

Inside the colav_simulator directory test the installation with
`python tests/test_ship.py`
>>>>>>> d18657bd
<|MERGE_RESOLUTION|>--- conflicted
+++ resolved
@@ -27,9 +27,57 @@
 - colav_evaluation_tool: https://github.com/trymte/colav_evaluation_tool
 - yaspin
 
-`seacharts`and the `colav_evaluation_tool` are included as submodules in the simulator. Install these first as editable packages using `pip install -e .` in their respective root folders.
+## Generic Install Instructions
+`seacharts`and the `colav_evaluation_tool` are included as submodules in the simulator. Install these first as editable packages using `pip install -e .` in their respective root folders. Then, install this simulator package using the same `pip install -e .` command inside the `colav_simulator` root folder.
 
 To use `seacharts`, you must copy the `.gdb` files under `colav_simulator/data/map/` or files you have downloaded yourself (see <https://github.com/trymte/seacharts>), into the `data/external` folder in the seacharts package directory. Otherwise, the module will not find any ENC data to use.
+
+## Mac OS Apple Slicon Installation
+
+Install Conda Miniforge from https://github.com/conda-forge/miniforge
+
+Create a conda virtual environment. Python version 3.10 is recommended since the version 3.11 results in error.
+```bash
+conda create --name ENV_NAME python=3.10
+conda activate ENV_NAME
+```
+
+Go to your projects directory and clone the simulator repository with
+`git clone https://github.com/NTNU-Autoship-Internal/colav_simulator.git`
+
+Install dependencies to the virtual environment with
+`conda install -n ENV_NAME -c conda-forge fiona cartopy matplotlib`
+
+Clone the Seacharts and Colav-Evaluation-Tool packages inside colav_simulator directory
+`git clone https://github.com/trymte/seacharts.git`
+
+Go to Seacharts directory and run
+`pip install -e . `
+
+Inside colav_simulator directory run to clone colav evaluation tool
+`git clone https://github.com/trymte/colav_evaluation_tool.git`
+
+Install dependencies with
+```bash
+cd colav_evaluation_tool
+pip install -e .
+```
+
+Inside dependencies for the simulator. Go to colav_simulator directory run
+`pip install -e .`
+
+Install the latest gdal version with
+`conda install -n ENV_NAME gdal`
+
+Create external directory inside the Seacharts package
+```bash
+cd seacharts/data
+mkdir external
+```
+And download the .gdb files into this folder.
+
+Inside the colav_simulator directory test the installation with
+`python tests/test_ship.py`
 
 ## Git Workflow
 
@@ -41,6 +89,7 @@
 The `main` branch shall always be working. This means that:
 
 - All of its features/modules shall be properly documented through quality code + descriptive text where appropriate. Use `type annotation` for increased readability.
+- The `ScenarioGenerator` is successfully able to generate any scenario from valid config files.
 - The `Simulator` is successfully able to run through any number of scenarios, either generated or loaded from file. Furthermore, it should be problem free to save and load scenarios to/from (valid) scenario files.
 - The `Visualizer`is successfully able to visualize each of these scenarios live, if toggled on.
 - Subsystems added to the `Ship` class properly adheres to their interfaces (prefixed with `I` in front of the class name, e.g. interface `IModel` for the ship model interface).
@@ -133,17 +182,13 @@
 
 ### Scenario Generator
 
-The scenario generator (found inside `scenario_management.py`) is used by the simulator to create new scenarios for COLAV testing with 1+ ships. The main method is the `generate()` function, which generates a scenario from a scenario config file, which is converted into a `ScenarioConfig` object. An Electronic Navigational Chart object (from Seacharts) is used to define the environment. The scenarios can be specified/created as follows:
-
-1) Fully random, with random poses, waypoints and speed plans for the vessels
-2) Fully specified from AIS data loaded from `.csv` files. The own-ship is here specified as one of the AIS vessels (default being the first AIS vessel), or with randomly generated pose, waypoints and speed plan. The target ships from AIS follow their historical trajectories, interpolated to the match the sample interval considered in the simulator.
-3) As a mix of randomly generated vessels and AIS vessels.
+The scenario generator (found inside `scenario_management.py`) is used by the simulator to create new scenarios for COLAV testing with 1+ ships. The main method is the `generate()` function, which generates a scenario from a scenario config file, which is converted into a `ScenarioConfig` object. An Electronic Navigational Chart object (from Seacharts) is used to define the environment.
 
 Scenarios are configured through a scenario `.yaml` file as the example `head_on.yaml` file under `scenarios` in the root folder.
 
 Look at the `ScenarioConfig` dataclass, example scenario files for information on how to specify the settings for a scenario.
 
-Look at the `schemas` folder under the package source code for further clues on how to write a new scenario config file.
+Look at the `schemas` folder under the package source code for further clues constraints/tips on how to write a new scenario config file.
 
 Seacharts is used to provide access to Electronic Navigational Charts, and an `ENC` object is used inside the `ScenarioGenerator` class for this. One must here make sure that the seacharts package is properly setup with `.gdb` data in the `data/external` folder of the package, with correctly matching `UTM` zone for the chart data. An example `seacharts.yaml`config file for the module is found under `config/`. One can specify map data, map origin, map size etc. for the ENC object from the scenario `.yaml`config file.
 
@@ -153,62 +198,17 @@
 
 Class responsible for visualizing scenarios run through by the Simulator, and visualizing/saving the results from these. A basic live plotting feature when simulating scenarios is available.
 
-The class can, as most other main modules, be configured from the example config files under `config/`.
+The class can, as most other main modules, be configured from the example simulator configuration file under `config/`.
 
 #### Ship
-The Ship class simulates the behaviour of an individual ship and adheres to the `IShip` interface, which necessitates that the ship class provides a `forward(dt) -> np.ndarray` function that allows simple simulation of the vessel.
+The Ship class simulates the behaviour of an individual ship and adheres to the `IShip` interface, which necessitates that the ship class provides a:
+
+- `forward(dt: float) -> np.ndarray` function that allows simple forward simulation of the vessel.
+- `plan(t: float, dt: float, do_list: list, enc: Optional[senc.ENC] = None) -> np.ndarray` function that plans a new trajectory/generates new references for the ship, either using the guidance system or COLAV system.
+- `track_obstacles(self, t: float, dt: float, true_do_states: list) -> Tuple[list, list]` function that tracks nearby dynamic obstacles.
+
+Standardized input/output formats are used for the interfaces to make the code for each subsystem easy to switch in/out.
 
 It can be configured to use different combinations of collision avoidance algorithms, guidance systems, controllers, estimators, sensors, and models. The key element here is that each subsystem provides a standard inferface, which any external module using the subsystem must adhere to.  See the source code and test files for more in depth info on the functionality.
 
-<<<<<<< HEAD
-The `colav_interface.py` provides an interface for arbitrary `COLAV` planning algorithms and hierarchys within. See the file for examples/inspiration on how to wrap your own COLAV-planner to make it adhere to the interface.
-=======
-See the source code for more in depth info on the `Ship` functionality.
-
-## Mac OS Apple Slicon Installation
-
-Install Conda Miniforge from https://github.com/conda-forge/miniforge
-
-Create a conda virtual environment. Python version 3.10 is recommended since the version 3.11 results in error.
-```bash
-conda create --name ENV_NAME python=3.10
-conda activate ENV_NAME
-```
-
-Go to your projects directory and clone the simulator repository with
-`git clone https://github.com/NTNU-Autoship-Internal/colav_simulator.git`
-
-Install dependencies to the virtual environment with
-`conda install -n ENV_NAME -c conda-forge fiona cartopy matplotlib`
-
-Clone the Seacharts and Colav-Evaluation-Tool packages inside colav_simulator directory 
-`git clone https://github.com/trymte/seacharts.git`
-
-Go to Seacharts directory and run
-`pip install -e . `
-
-Inside colav_simulator directory run to clone colav evaluation tool
-`git clone https://github.com/trymte/colav_evaluation_tool.git`
-
-Install dependencies with
-```bash
-cd colav_evaluation_tool 
-pip install -e .
-```
-
-Inside dependencies for the simulator. Go to colav_simulator directory run 
-`pip install -e .`
-
-Install the latest gdal version with
-`conda install -n ENV_NAME gdal`
-
-Create external directory inside the Seacharts package
-```bash
-cd seacharts/data
-mkdir external
-```
-And download the .gdb files into this folder.
-
-Inside the colav_simulator directory test the installation with
-`python tests/test_ship.py`
->>>>>>> d18657bd
+The `colav_interface.py` provides an interface for arbitrary `COLAV` planning algorithms and hierarchys within. See the file for examples/inspiration on how to wrap your own COLAV-planner to make it adhere to the interface.