--- conflicted
+++ resolved
@@ -1,12 +1,9 @@
 simulator:
-<<<<<<< HEAD
   scenario_files: ["head_on.yaml", "crossing_give_way.yaml", "crossing_stand_on.yaml", "overtaking.yaml", "overtaken.yaml"]
   #scenario_files: ["head_on.yaml"]
-=======
   #scenario_files: ["head_on.yaml", "crossing_give_way.yaml", "crossing_stand_on.yaml", "overtaking.yaml", "overtaken.yaml"]
   #scenario_files: ["head_on.yaml"]
-  scenario_files: ["head_on_sbmpc.yaml"]
->>>>>>> b722864d
+  #scenario_files: ["head_on_sbmpc.yaml"]
   #scenario_files: ["ais_scenario1.yaml"]
   #scenario_files: ["ais1_24012023_13_48_55.yaml"]
   #scenario_files: ["aalesund_random_05022023_17_21_30.yaml"]
@@ -34,13 +31,8 @@
   show_tracking_results: False
   show_animation: False
   show_waypoints: True
-<<<<<<< HEAD
   save_animation: False
   zoom_in_liveplot_on_ownship: False
-=======
-  save_animation: True
-
->>>>>>> b722864d
   figsize: [14, 10]
   margins: [0.0, 0.0]
   ship_linewidth: 1.7
